--- conflicted
+++ resolved
@@ -43,15 +43,9 @@
         <postgresql.version>42.2.6</postgresql.version>
         <project.build.sourceEncoding>UTF-8</project.build.sourceEncoding>
         <project.reporting.outputEncoding>UTF-8</project.reporting.outputEncoding>
-<<<<<<< HEAD
-        <r2dbc-spi.version>0.8.0.BUILD-SNAPSHOT</r2dbc-spi.version>
-        <reactor.version>Dysprosium-RC1</reactor.version>
-        <scram-client.version>1.0.0-beta.2</scram-client.version>
-=======
         <r2dbc-spi.version>${project.version}</r2dbc-spi.version>
         <reactor.version>Dysprosium-RELEASE</reactor.version>
         <scram-client.version>2.1</scram-client.version>
->>>>>>> d229f7c1
         <slf4j.version>1.7.26</slf4j.version>
         <spring-framework.version>5.1.8.RELEASE</spring-framework.version>
         <testcontainers.version>1.12.1</testcontainers.version>
